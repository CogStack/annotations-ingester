--- conflicted
+++ resolved
@@ -8,8 +8,4 @@
 venv
 __pycache__
 venv-test
-<<<<<<< HEAD
-
-=======
->>>>>>> 74e7af93
 .mypy_cache