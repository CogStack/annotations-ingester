#!/usr/bin/python

import argparse
import yaml
import logging

from ingester.es_common import *
from ingester.nlp_service import *
from ingester.annotations_indexer import *

class AppConfig:
    """
    The configuration file for the indexer application
    """
    def __init__(self, file_path):
        """
        :param: filepath: the path for the configuration file stored in YAML
        """
        try:
            with open(file_path) as conf_file:
                yaml_file = yaml.safe_load(conf_file)

                if 'source' not in yaml_file or \
                        'nlp-service' not in yaml_file or \
                        'sink' not in yaml_file or \
                        'mapping' not in yaml_file:
                    raise Exception("Invalid configuration file provided")

                self.params = yaml_file

        except FileNotFoundError:
            raise Exception("Cannot open configuration file")

if __name__ == "__main__":
    # parse the input parameters
    parser = argparse.ArgumentParser(description='ElasticSearch-to-ElasticSearch annotations indexer')
    parser.add_argument('--config', help='configuration file path')
    args = parser.parse_args()

    if args.config is None:
        parser.print_usage()
        exit(0)

    try:
        config = AppConfig(args.config)

        # setup logging
        log_format = '[%(asctime)s] [%(levelname)s] %(name)s: %(message)s'
        if config.params['logging-level']:
            logging.basicConfig(format=log_format, level=int(config.params['logging-level']))
        else:
            logging.basicConfig(format=log_format, level=logging.INFO)
        logging.getLogger('elasticsearch')

        # initialize the elastic source
        source_params = config.params['source']

        source_credentials = source_params['es']['credentials'] if source_params['es']['credentials'] else None
        source_extra_params = source_params['es']['extra-params'] if source_params['es']['extra-params'] else None
        source_security = source_params['es']['security']  if source_params['es']['security'] else None

        source_ssl_config = SslConnectionConfig(ca_file_path=source_security['ca-file-path'],
                                                ca_certs_path=source_security['ca-certs-path'],
                                                client_cert_path=source_security['client-cert-path'],
                                                client_key_path=source_security['client-key-path'])

        es_source_conf = ElasticConnectorConfig(hosts=source_params['es']['hosts'], credentials=source_credentials, extra_params=source_extra_params,
                                                   ssl_config=source_ssl_config)

        es_source_conn = ElasticConnector(es_source_conf)
        es_source = ElasticRangedIndexer(es_source_conn, source_params['es']['index-name'])

        # initialize NLP service
        nlp_service = NlpService(config.params['nlp-service']['endpoint-url'],
          endpoint_request_mode=config.params['nlp-service']['endpoint-request-mode'],
          use_bulk_indexing=config.params['nlp-service']['use-bulk-indexing'],
          username=config.params['nlp-service']['credentials']['username'],
<<<<<<< HEAD
          password=config.params['nlp-service']['credentials']['password'])
=======
          password=config.params['nlp-service']['credentials']['password'],
          max_number_of_retries=config.params['nlp-service']['max-retries-on-failure'])
>>>>>>> 74e7af93

        # initialize the elastic sink
        sink_params = config.params['sink']

        sink_credentials = sink_params['es']['credentials'] if sink_params['es']['credentials'] else None
        sink_extra_params = sink_params['es']['extra-params'] if sink_params['es']['extra-params'] else None
        sink_security = sink_params['es']['security']  if sink_params['es']['security'] else None

        sink_ssl_config = SslConnectionConfig(ca_file_path=sink_security['ca-file-path'],
                                              ca_certs_path=sink_security['ca-certs-path'],
                                              client_cert_path=sink_security['client-cert-path'],
                                              client_key_path=sink_security['client-key-path'])

        es_sink_conf =  ElasticConnectorConfig(hosts=sink_params['es']['hosts'], credentials=sink_credentials, extra_params=sink_extra_params,
                                                   ssl_config=sink_ssl_config)

        es_sink_conn = ElasticConnector(es_sink_conf)
        es_sink = ElasticIndexer(es_sink_conn, sink_params['es']['index-name'])

        # initialize the indexer
        mapping = config.params['mapping']
        annoation_indexer_config = AnnotationIndexerConfig(nlp_service=nlp_service,
                                          source_indexer=es_source,
                                          source_text_field=mapping['source']['text-field'],
                                          source_docid_field=mapping['source']['docid-field'],
                                          source_fields_to_persist=mapping['source']['persist-fields'],
                                          sink_indexer=es_sink,
                                          split_index_by_field=mapping['sink']['split-index-by-field'],
                                          source_batch_date_field=mapping['source']['batch']['date-field'],
                                          batch_date_format=mapping['source']['batch']['date-format'],
                                          skip_doc_check=mapping['nlp']['skip-processed-doc-check'],
                                          nlp_ann_id_field=mapping['nlp']['annotation-id-field'],
                                          threads=mapping['source']['batch']['threads'],
                                          python_date_format=mapping['source']['batch']['python-date-format'],
                                          interval=mapping['source']['batch']['interval'],
                                          same_index_ingest=mapping['index-ingest-mode']['same-index'],
                                          use_nested_objects=mapping['index-ingest-mode']['use-nested-objects'],
                                          es_nested_object_schema_mapping=mapping['index-ingest-mode']['es-nested-object-schema-mapping'])
                                          
        indexer = BatchAnnotationsIndexer(annoation_indexer_config)

    except Exception as e:
        logging.error("Cannot initialize the application: " + str(e))
        exit(1)

    # set up the Elastic logger to be more verbose and run the indexer
    logging.getLogger('elasticsearch').setLevel(int(config.params['logging-level']))
    
    indexer.index_range(batch_date_start=mapping['source']['batch']['date-start'],
                        batch_date_end=mapping['source']['batch']['date-end'])
<|MERGE_RESOLUTION|>--- conflicted
+++ resolved
@@ -75,12 +75,8 @@
           endpoint_request_mode=config.params['nlp-service']['endpoint-request-mode'],
           use_bulk_indexing=config.params['nlp-service']['use-bulk-indexing'],
           username=config.params['nlp-service']['credentials']['username'],
-<<<<<<< HEAD
-          password=config.params['nlp-service']['credentials']['password'])
-=======
           password=config.params['nlp-service']['credentials']['password'],
           max_number_of_retries=config.params['nlp-service']['max-retries-on-failure'])
->>>>>>> 74e7af93
 
         # initialize the elastic sink
         sink_params = config.params['sink']
