--- conflicted
+++ resolved
@@ -23,12 +23,8 @@
     MIN_TEXT_LEN = 10
 
     def __init__(self, nlp_service, source_indexer, source_text_field, source_docid_field,
-<<<<<<< HEAD
-                 source_fields_to_persist, sink_indexer, split_index_by_field="", use_bulk_indexing=True,
+                 source_fields_to_persist, sink_indexer, split_index_by_field="", threads=1, use_bulk_indexing=True,
                  skip_doc_check=False, nlp_ann_id_field='id'):
-=======
-                 source_fields_to_persist, sink_indexer, split_index_by_field="", threads=1, use_bulk_indexing=True):
->>>>>>> 12c70d22
         """
         :param nlp_service: the NLP service to use :class:~`NlpService`
         :param source_indexer: the source ElasticSearch indexer :class:`~ElasticIndexer`
@@ -222,12 +218,8 @@
 
     def __init__(self, nlp_service, source_indexer, source_text_field, source_docid_field,
                  source_fields_to_persist, sink_indexer,
-<<<<<<< HEAD
-                 source_batch_date_field, batch_date_format="yyyy-MM-dd", split_index_by_field="",
+                 source_batch_date_field, batch_date_format="yyyy-MM-dd", split_index_by_field="", threads=1,
                  skip_doc_check=False, nlp_ann_id_field='id'):
-=======
-                 source_batch_date_field, batch_date_format="yyyy-MM-dd", split_index_by_field="", threads=1):
->>>>>>> 12c70d22
         """
         :param nlp_service: the NLP service to use :class:~`NlpService`
         :param source_indexer: the source ElasticSearch indexer :class:`~ElasticIndexer`
@@ -241,12 +233,8 @@
         :param nlp_ann_id_field: optional, the name of the annotation id field
         """
         super().__init__(nlp_service, source_indexer, source_text_field, source_docid_field,
-<<<<<<< HEAD
-                         source_fields_to_persist, sink_indexer, split_index_by_field, True,
+                         source_fields_to_persist, sink_indexer, split_index_by_field, threads, True,
                          skip_doc_check, nlp_ann_id_field)
-=======
-                         source_fields_to_persist, sink_indexer, split_index_by_field, threads)
->>>>>>> 12c70d22
 
         self.source_batch_date_field = source_batch_date_field
         self.batch_date_format = batch_date_format
