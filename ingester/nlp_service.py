#!/usr/bin/python

from datetime import datetime
from ingester.utils import check_url_available
import logging
import json
<<<<<<< HEAD
=======
import requests
import traceback
>>>>>>> 74e7af93

################################
#
# nlp service
#
class NlpService:
    """
    The NLP service for querying the NLP REST API
    """
<<<<<<< HEAD
    def __init__(self, url_endpoint, endpoint_request_mode, use_bulk_indexing, username, password):
=======
    def __init__(self, url_endpoint, endpoint_request_mode, use_bulk_indexing, username, password, max_number_of_retries=1):
>>>>>>> 74e7af93
        """
        :param url_endpoint: the full url endpoint to query
        """
        self.log = logging.getLogger(self.__class__.__name__)

<<<<<<< HEAD
        assert url_endpoint is not None and len(url_endpoint) > 0

        if url_endpoint is None or len(url_endpoint) == 0 or not check_url_available(url_endpoint):
            raise Exception("Cannot connect to the provided REST service endpoint")

        self.endpoint_request_mode = endpoint_request_mode
        self.url_endpoint = url_endpoint
        self.use_bulk_indexing = use_bulk_indexing
        self.username = username
        self.password = password
=======
        self.endpoint_request_mode = endpoint_request_mode
        self.url_endpoints = url_endpoint
        self.use_bulk_indexing = use_bulk_indexing
        self.username = username
        self.password = password

        self.max_number_of_retries = max_number_of_retries
    
        if type(self.url_endpoints) is not list:
            self.url_endpoints = [self.url_endpoints]
        
        assert self.url_endpoints is not None and len(self.url_endpoints) > 0

        if self.url_endpoints is None or len(self.url_endpoints) == 0 or not check_url_available(self.url_endpoints):
            raise Exception("Cannot connect to the provided REST service endpoint")
>>>>>>> 74e7af93

    def query(self, text, metadata={}, application_params={}):
        """
        Sends the document to the NLP service to receive back the annotations
        :param text: the text to be processed
        :param metadata: metadata fields to be included with the response
        :param application_params: application parameters
        :return: returns the full NLP service response
        """

<<<<<<< HEAD
        if len(self.endpoint_request_mode) == 0:
            query_body = {
                "content": {
                    "text": text
                },
                "application_params": application_params,   
                "footer": metadata
            }
            response = requests.post(self.url_endpoint, json=query_body, headers={"Access-Control-Allow-Origin" : "*"}, auth=(self.username, self.password))

        elif self.endpoint_request_mode == 'gate-nlp':
            query_body = text
            response = requests.post(self.url_endpoint, data=query_body, headers={"Access-Control-Allow-Origin" : "*", "Content-Type": "text/plain"}, auth=(self.username, self.password))

        if response.status_code == 200:
            response = response.json()

            if "result" in response.keys():
                response["result"] = json.loads(response["result"])
                if "medcat_info" in response.keys() and "annotations" in response["result"].keys():
                    for k in response["result"]["annotations"]["entities"].keys():
                        response["result"]["annotations"]["entities"][k].update(response["medcat_info"])
                            
            # Entities are present alone only when using GATE-NLP MODE ENDPOINT, they need formatting to match the MedCAT entities structure
            if self.endpoint_request_mode == 'gate-nlp':
                if "entities" in response.keys() and response["entities"] is not None:
                    tmp_ents = response["entities"]
                    formatted_result = {}
                    for entity_type in tmp_ents.keys():
                        for i in range(len(tmp_ents[entity_type])):
                            tmp_ents[entity_type][i].update({"type" : str(entity_type), "id" : i})
                            formatted_result[str(i)] = tmp_ents[entity_type][i]
                    response["entities"] = formatted_result

            return response
        else:
            self.log.warning("document did not return the correct response, status code: "
            + str(response.content)
            + str(response.status_code) + "  " + response.reason + "\n The document will be reprocessed at the next check")

        return {}
=======
        try:
            headers = {"Access-Control-Allow-Origin" : "*", "Content-Type": "application/json"}
            auth = (self.username, self.password)
            query_body = {}

            request_responses = []
            final_response = {}

            if len(self.endpoint_request_mode) == 0:
                query_body = {
                    "content": {
                        "text": text
                    },
                    "application_params": application_params,   
                    "footer": metadata
                }
                query_body = json.dumps(query_body)

            elif self.endpoint_request_mode == 'gate-nlp':
                query_body = text
                headers = {"Access-Control-Allow-Origin" : "*", "Content-Type": "text/plain"}

            for url in self.url_endpoints:
                self.log.info("Requesting to " + url)
                request = requests.post(url, data=query_body, headers=headers, auth=auth)

                number_of_retries = 0

                while(request.status_code != 200 and number_of_retries < self.max_number_of_retries):
                    self.log.info("Request to " + url + " failed, retrying")
                    request = requests.post(url, data=query_body, headers=headers, auth=auth)
                    number_of_retries += 1

                if request.status_code == 200:
                    current_request = request.json()
                    if self.endpoint_request_mode == 'gate-nlp' and current_request:
                        current_request.update({"pipeline_url" : str(url)})
                    if current_request:
                        request_responses.append(current_request)
                else:
                    self.log.warning("document did not return the correct response, status code:"
                    + str(request.content)
                    + str(request.status_code) + "  " + request.reason + "\n The document will be reprocessed at the next check")
                    request_responses.append({})



            annotation_index = 0

            current_timestamp = datetime.now().strftime("%H:%M:%S")

            for response in request_responses:
                if "result" in response.keys():
                    if type(response["result"]) is not dict:
                        response["result"] =json.loads(response["result"])

                    if "medcat_info" in response.keys() and "annotations" in response["result"].keys():
                        for k in response["result"]["annotations"]["entities"].keys():
                            response["result"]["annotations"]["entities"][k].update(response["medcat_info"])
                            response["result"]["annotations"]["entities"][k].update({"timestamp" : response["result"]["timestamp"]})
                    final_response = response

                # Entities are present alone only when using GATE-NLP MODE ENDPOINT, they need formatting to match the MedCAT entities structure
                if self.endpoint_request_mode == 'gate-nlp':
                    if "entities" in response.keys() and response["entities"] is not None:
                        tmp_ents = response["entities"]
                        formatted_result = {}
                        for entity_type in tmp_ents.keys():
                            for i in range(len(tmp_ents[entity_type])):
                                annotation_indices = list(map(int, tmp_ents[entity_type][i]["indices"]))

                                tmp_ents[entity_type][i].update({"type" : str(entity_type), "id" : annotation_index, "pipeline_url" : response["pipeline_url"], "timestamp" : current_timestamp,
                                 "source_value" : response["text"][annotation_indices[0]:annotation_indices[1]]})

                                formatted_result[str(annotation_index)] = tmp_ents[entity_type][i]
                                annotation_index += 1
                        response["entities"] = formatted_result

                    for k, v in response.items():
                        if k in final_response.keys():
                            if type(v) is dict:
                                final_response[k].update(v)
                        elif k != "pipeline_url":
                            final_response[k] = v

            return final_response
        except Exception:
            logging.error(traceback.print_exc())
>>>>>>> 74e7af93


################################
#
# bioyodie service
#
class BioyodieService(NlpService):
    """
    The NLP BioYodie service
    """
    def __init__(self, url_endpoint):
        """
        :param url_endpoint: the full url endpoint to query
        """
        super().__init__(url_endpoint)

    def query(self, text, metadata={}, application_params={'annotationSets': "Bio:*"}):
        """
        Sends the document to the NLP service to receive back the annotations
        :param text: the text to be processed
        :param metadata: metadata fields to be included with the response
        :param application_params: the NLP application runtime params
        :return: returns the full NLP service response
        """
        return super().query(text, metadata, application_params)<|MERGE_RESOLUTION|>--- conflicted
+++ resolved
@@ -4,11 +4,8 @@
 from ingester.utils import check_url_available
 import logging
 import json
-<<<<<<< HEAD
-=======
 import requests
 import traceback
->>>>>>> 74e7af93
 
 ################################
 #
@@ -18,28 +15,12 @@
     """
     The NLP service for querying the NLP REST API
     """
-<<<<<<< HEAD
-    def __init__(self, url_endpoint, endpoint_request_mode, use_bulk_indexing, username, password):
-=======
     def __init__(self, url_endpoint, endpoint_request_mode, use_bulk_indexing, username, password, max_number_of_retries=1):
->>>>>>> 74e7af93
         """
         :param url_endpoint: the full url endpoint to query
         """
         self.log = logging.getLogger(self.__class__.__name__)
 
-<<<<<<< HEAD
-        assert url_endpoint is not None and len(url_endpoint) > 0
-
-        if url_endpoint is None or len(url_endpoint) == 0 or not check_url_available(url_endpoint):
-            raise Exception("Cannot connect to the provided REST service endpoint")
-
-        self.endpoint_request_mode = endpoint_request_mode
-        self.url_endpoint = url_endpoint
-        self.use_bulk_indexing = use_bulk_indexing
-        self.username = username
-        self.password = password
-=======
         self.endpoint_request_mode = endpoint_request_mode
         self.url_endpoints = url_endpoint
         self.use_bulk_indexing = use_bulk_indexing
@@ -55,7 +36,6 @@
 
         if self.url_endpoints is None or len(self.url_endpoints) == 0 or not check_url_available(self.url_endpoints):
             raise Exception("Cannot connect to the provided REST service endpoint")
->>>>>>> 74e7af93
 
     def query(self, text, metadata={}, application_params={}):
         """
@@ -66,49 +46,6 @@
         :return: returns the full NLP service response
         """
 
-<<<<<<< HEAD
-        if len(self.endpoint_request_mode) == 0:
-            query_body = {
-                "content": {
-                    "text": text
-                },
-                "application_params": application_params,   
-                "footer": metadata
-            }
-            response = requests.post(self.url_endpoint, json=query_body, headers={"Access-Control-Allow-Origin" : "*"}, auth=(self.username, self.password))
-
-        elif self.endpoint_request_mode == 'gate-nlp':
-            query_body = text
-            response = requests.post(self.url_endpoint, data=query_body, headers={"Access-Control-Allow-Origin" : "*", "Content-Type": "text/plain"}, auth=(self.username, self.password))
-
-        if response.status_code == 200:
-            response = response.json()
-
-            if "result" in response.keys():
-                response["result"] = json.loads(response["result"])
-                if "medcat_info" in response.keys() and "annotations" in response["result"].keys():
-                    for k in response["result"]["annotations"]["entities"].keys():
-                        response["result"]["annotations"]["entities"][k].update(response["medcat_info"])
-                            
-            # Entities are present alone only when using GATE-NLP MODE ENDPOINT, they need formatting to match the MedCAT entities structure
-            if self.endpoint_request_mode == 'gate-nlp':
-                if "entities" in response.keys() and response["entities"] is not None:
-                    tmp_ents = response["entities"]
-                    formatted_result = {}
-                    for entity_type in tmp_ents.keys():
-                        for i in range(len(tmp_ents[entity_type])):
-                            tmp_ents[entity_type][i].update({"type" : str(entity_type), "id" : i})
-                            formatted_result[str(i)] = tmp_ents[entity_type][i]
-                    response["entities"] = formatted_result
-
-            return response
-        else:
-            self.log.warning("document did not return the correct response, status code: "
-            + str(response.content)
-            + str(response.status_code) + "  " + response.reason + "\n The document will be reprocessed at the next check")
-
-        return {}
-=======
         try:
             headers = {"Access-Control-Allow-Origin" : "*", "Content-Type": "application/json"}
             auth = (self.username, self.password)
@@ -197,7 +134,6 @@
             return final_response
         except Exception:
             logging.error(traceback.print_exc())
->>>>>>> 74e7af93
 
 
 ################################
