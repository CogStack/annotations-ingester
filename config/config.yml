--- conflicted
+++ resolved
@@ -2,17 +2,10 @@
   es:
     hosts: ["http://127.0.0.1:9200"]
     credentials:
-<<<<<<< HEAD
-      username : "elastic"
-      password : "admin"
-      use-api-key : False
-    index-name: 'medical_reports_text'
-=======
       username : "admin"
       password : "admin"
       use-api-key : False
     index-name: "medical_reports_text"
->>>>>>> 74e7af93
     extra-params:
       use-ssl: False
       verify-certs: False
@@ -26,17 +19,10 @@
   es:
     hosts: ["http://127.0.0.1:9200"]
     credentials:
-<<<<<<< HEAD
-      username : "elastic"
-      password : "admin"
-      use-api-key : False
-    index-name: 'medical_reports_text_annotations'
-=======
       username : "admin"
       password : "admin"
       use-api-key : False
     index-name: "medical_reports_text_annotations"
->>>>>>> 74e7af93
     extra-params:
       use-ssl: False
       verify-certs: False
@@ -47,16 +33,10 @@
       client-key-path: "/app/config/client.key"
 
 nlp-service:
-<<<<<<< HEAD
-  endpoint-url: 'http://localhost:5555/api/process'
-  endpoint-request-mode : ''
-  use-bulk-indexing : True
-=======
   endpoint-url: ["http://localhost:5000/api/process"]
   endpoint-request-mode : "" # possible values: "gate-nlp", if empty, MedCAT is considered
   use-bulk-indexing : True
   max-retries-on-failure: 1 # how many times should the service attempt to request annotations
->>>>>>> 74e7af93
   annotation-response:
     dict-key : "annotations"
     result-key : "result"
@@ -68,11 +48,7 @@
   index-ingest-mode:
     same-index: False
     use-nested-objects: False
-<<<<<<< HEAD
-    es-nested-object-schema-mapping : ""
-=======
     es-nested-object-schema-mapping : "medcat-separate-index" # possible values: "medcat-separate-index", "medcat-nested-object", "gate-nlp-nested-object", "gate-nlp-separate-index" ,
->>>>>>> 74e7af93
   source:
     text-field: 'document'
     docid-field: '_id'
@@ -87,15 +63,9 @@
       date-end: '2021-02-01'
       threads: 8
   sink:
-<<<<<<< HEAD
-    split-index-by-field: '' # 'type', splits into different indices with separate prefix
-  nlp:
-    skip-processed-doc-check: True
-=======
     split-index-by-field: "" # 'type', splits into different indices with separate prefix
   nlp:
     skip-processed-doc-check: False
->>>>>>> 74e7af93
     annotation-id-field: 'id'
 
 # DEBUG = 10 , INFO = 20, WARNING = 30, ERROR = 40, CRITICAL = 50
